import base64
import datetime
import io
import os

import numpy as np
import pandas as pd
from matplotlib import pyplot as plt
from scipy.optimize import fsolve, minimize
from scipy.stats import ks_2samp, levene
from sklearn.metrics import r2_score
from sklearn.model_selection import KFold, train_test_split
from xlrd.xldate import xldate_as_datetime
from yattag import Doc
np.random.seed(0)
from . import EO_functions

plt.rcParams["figure.autolayout"] = True

# np.random.seed(19231520)

class EO_Ensemble:
    def __init__(self, inputtime, savepath, inputpath, scenario):
        """Methods:
        'Average': Take the straight average for each prediction
        'Linear Weighted Average': Take the average of each ensemble prediction based on linear calibration data error
        'Quadratic Weighted Error': Take average of each ensemble prediction based on quadratic calibration data error
        'Best Member': take the best member"""
        scenario_map = {
            "optimumDecay": "Optimum Decay",
            "minDecay": "Minimum Decay",
            "maxDecay": "Maximum Decay",
        }
        self.scenario = scenario_map[scenario]
        self.ensemble_size = 100
        self.inputpath = inputpath
        self.savepath = savepath

        self.version = "1.8.1"

        self.inputtime = int(inputtime)

        self.decay_equations = ["First Order", "Power Decay", "Parallel First Order"]

        self.f_dict = {
            "Power Decay": EO_functions.power_law_predict,
            "First Order": EO_functions.first_order_predict,
            "Parallel First Order": EO_functions.parallel_first_order_predict,
        }

        self.convergence_checker = {
            "Power Decay": True,
            "First Order": True,
            "Parallel First Order": True,
        }

        self.guess_dict = {
            "Power Decay": [0.6, 2.0],
            "First Order": [0.6],
            "Parallel First Order": [1, 0.6, 0.6],
        }
        self.bounds_dict = {
            "Power Decay": [[0, None], [0, 2]],
            "First Order": [[0, None]],
            "Parallel First Order": [[0, 1], [0, None], [0, None]],
        }

        self.var_dict = {"Power Decay": 2, "First Order": 1, "Parallel First Order": 3}
        self.labels_dict = {
            "Power Decay": ["Decay rate (k) (h^-1)", "Decay order (n) dimensionless"],
            "First Order": ["Decay rate (k) (h^-1)"],
            "Parallel First Order": [
                "Ratio of slow to fast decay (w)",
                "Decay rate 1 (k1) (h^-1)",
                "Decay rate 2 (k2) (h^-1)",
            ],
        }
        self.solver_dict = {
            "Power Decay": "Unbound",
            "First Order": "Unbound",
            "Parallel First Order": "Bound",
        }
        self.SSE_ensemble_params = {
            "Power Decay": None,
            "First Order": None,
            "Parallel First Order": None,
        }
        self.train_MSE = {
            "Power Decay": None,
            "First Order": None,
            "Parallel First Order": None,
        }
        self.test_MSE = {
            "Power Decay": None,
            "First Order": None,
            "Parallel First Order": None,
        }
        self.train_r2 = {
            "Power Decay": None,
            "First Order": None,
            "Parallel First Order": None,
        }
        self.test_r2 = {
            "Power Decay": None,
            "First Order": None,
            "Parallel First Order": None,
        }

        self.targets = {
            "Power Decay": None,
            "First Order": None,
            "Parallel First Order": None,
        }

        self.SSE_test_preds = {
            "Power Decay": None,
            "First Order": None,
            "Parallel First Order": None,
        }

        self.model = "Power Decay"

        self.confidence = {
            "Observations": None,
            "Stability": None,
            "Histogram": None,
            "Uniformity": None,
            "High Decay": None,
            "Model Fit": None,
        }

        self.confidence_reason = {
            "Observations": None,
            "Stability": None,
            "Histogram": None,
            "Uniformity": None,
            "High Decay": None,
            "Model Fit": None,
        }

        self.opt_params = {
            "Power Decay": [np.nan, np.nan],
            "First Order": [np.nan],
            "Parallel First Order": [np.nan, np.nan, np.nan],
        }

        self.CI_params = {
            "Power Decay": None,
            "First Order": None,
            "Parallel First Order": None,
        }

        self.min_params = {
            "Power Decay": [np.nan, np.nan],
            "First Order": [np.nan],
            "Parallel First Order": [np.nan, np.nan, np.nan],
        }

        self.max_params = {
            "Power Decay": [np.nan, np.nan],
            "First Order": [np.nan],
            "Parallel First Order": [np.nan, np.nan, np.nan],
        }

    def import_data(self):
        if not os.path.exists(self.savepath):
            os.makedirs(self.savepath)
        df = pd.read_csv(self.inputpath)

        df.dropna(
            inplace=True, subset=["ts_datetime", "ts_frc", "hh_datetime", "hh_frc"]
        )
        df.reset_index(drop=True, inplace=True)
        start_date = df["ts_datetime"]
        end_date = df["hh_datetime"]

        durations = []

        for i in range(0, len(start_date)):
            try:
                # excel type
                start = float(start_date[i])
                end = float(end_date[i])
                start = xldate_as_datetime(start, datemode=0)

                end = xldate_as_datetime(end, datemode=0)
                durations.append((end - start).total_seconds())

            except ValueError:
                start = start_date[i][:16].replace("/", "-")
                end = end_date[i][:16].replace("/", "-")
                start = datetime.datetime.strptime(start, "%Y-%m-%dT%H:%M")
                try:
                    end = datetime.datetime.strptime(end, "%Y-%m-%dT%H:%M")
                    durations.append((end - start).total_seconds())
                except ValueError:
                    end = np.nan
                    start = np.nan
                    durations.append(np.nan)

        df["se4_lag"] = np.array(durations) / 3600
        df = self.data_clean(df)
        X = df.drop(["hh_frc"], axis=1)
        Y = pd.Series(df["hh_frc"].values)

        self.X_cal, X_test, self.Y_cal, Y_test = train_test_split(
            X, Y, test_size=0.1, shuffle=True
        )

        self.f0_test = pd.Series(X_test["ts_frc"].values).to_numpy()
        self.t_test = pd.Series(X_test["se4_lag"].values).to_numpy()
        self.f_test = Y_test.to_numpy()
        return

    def data_clean(self, dataset):
        dataset["delta_frc"] = dataset["ts_frc"] - dataset["hh_frc"]
        dataset = dataset[dataset.delta_frc >= 0.06]
        dataset = dataset[dataset.se4_lag >= 0]
        dataset = dataset[dataset.se4_lag <= 48]
        dataset = dataset[dataset.ts_frc >= 0]
        dataset = dataset[dataset.hh_frc >= 0]
        return dataset

    def cost_check_SSE(self, x, C0, t, y_true):
        y_pred = self.predictor(x, C0, t)
        cost_fun = EO_functions.SSE(y_true, y_pred)
        return cost_fun

    def power_params_drop(self):
        delete_indices = [
            np.argwhere(self.SSE_ensemble_params["Power Decay"][:, 1] <= 0.0000001)
        ]
        self.SSE_ensemble_params["Power Decay"] = np.delete(
            self.SSE_ensemble_params["Power Decay"], delete_indices, axis=0
        )
        self.test_MSE["Power Decay"] = np.delete(
            self.test_MSE["Power Decay"], delete_indices, axis=0
        )
        self.test_r2["Power Decay"] = np.delete(
            self.test_r2["Power Decay"], delete_indices, axis=0
        )
        self.train_MSE["Power Decay"] = np.delete(
            self.train_MSE["Power Decay"], delete_indices, axis=0
        )
        self.train_r2["Power Decay"] = np.delete(
            self.train_r2["Power Decay"], delete_indices, axis=0
        )
        return

    def pfo_params_drop(self):
        delete_indices = [
            np.argwhere(
                self.SSE_ensemble_params["Parallel First Order"][:, 1] <= 0.0000001
            )
        ]
        self.SSE_ensemble_params["Parallel First Order"] = np.delete(
            self.SSE_ensemble_params["Parallel First Order"], delete_indices, axis=0
        )
        self.test_MSE["Parallel First Order"] = np.delete(
            self.test_MSE["Parallel First Order"], delete_indices, axis=0
        )
        self.test_r2["Parallel First Order"] = np.delete(
            self.test_r2["Parallel First Order"], delete_indices, axis=0
        )
        self.train_MSE["Parallel First Order"] = np.delete(
            self.train_MSE["Parallel First Order"], delete_indices, axis=0
        )
        self.train_r2["Parallel First Order"] = np.delete(
            self.train_r2["Parallel First Order"], delete_indices, axis=0
        )
        return

    def params_check(self, model):
        var = []
        for i in range(0, len(self.labels_dict[model])):
            var.append(np.var(self.SSE_ensemble_params[model][:, i]))
        if np.max(np.array(var)) > 0.1:
            self.convergence_checker[model] = False
        return [var]

    def overfitting_check(self, model):
        """
        % increase MSE training to testing
        % decrease r2 training to testing

        Look at best and 95th percentile since this is the optimum model
        """

        # check 1 r2:
        check_r2_best = (np.max(self.test_r2[model]) - np.max(self.train_r2[model])) / (
                1 - np.max(self.train_r2[model])
        )
        check_r2_worst = (
                                 np.percentile(self.test_r2[model], 75)
                                 - np.percentile(self.train_r2[model], 75)
                         ) / (1 - np.percentile(self.train_r2[model], 75))

        # check 2:
        check_mse_best = (
                                 np.min(self.test_MSE[model]) - np.min(self.train_MSE[model])
                         ) / np.min(self.train_MSE[model])
        check_mse_worst = (
                                  np.percentile(self.test_MSE[model], 25)
                                  - np.percentile(self.train_MSE[model], 25)
                          ) / np.percentile(self.train_MSE[model], 25)

        if (
                check_mse_best > 0.5
                or check_mse_worst > 0.5
                or check_r2_worst < -0.5
                or check_r2_best < -0.5
        ):
            self.convergence_checker[model] = False

        return [check_r2_best, check_r2_worst, check_mse_best, check_mse_worst]

    def fo_targets(self):
        times = np.arange(3, 25, 3)
        if self.inputtime not in times:
            times=np.append(times, self.inputtime)
        CI_idx = np.argwhere(
            self.test_MSE["First Order"]
            <= np.percentile(self.test_MSE["First Order"], 25)
        ).flatten()
        opt_idx = np.argmin(self.test_MSE["First Order"])
        params = self.SSE_ensemble_params["First Order"][CI_idx]
        opt_params = self.SSE_ensemble_params["First Order"][opt_idx]
        max_params = np.max(params)
        min_params = np.min(params)
        opt_targets = []
        max_decay_targets = []
        min_decay_targets = []
        for t in times:
            opt_targets.append(0.3 / (np.exp(-1 * opt_params * t)))
            max_decay_targets.append(0.3 / (np.exp(-1 * max_params * t)))
            min_decay_targets.append(0.3 / (np.exp(-1 * min_params * t)))

        self.targets["First Order"] = pd.DataFrame(
            {
                "Optimum Decay": np.array(opt_targets).flatten(),
                "Maximum Decay": np.array(max_decay_targets).flatten(),
                "Minimum Decay": np.array(min_decay_targets).flatten(),
            },
            index=times,
        )
        self.opt_params["First Order"] = opt_params
        self.CI_params["First Order"] = params
        self.min_params["First Order"] = [
            np.min(params),
            self.test_MSE["First Order"][
                np.argwhere(self.SSE_ensemble_params["First Order"] == np.min(params))
            ],
        ]
        self.max_params["First Order"] = [
            np.max(params),
            self.test_MSE["First Order"][
                np.argwhere(self.SSE_ensemble_params["First Order"] == np.max(params))
            ],
        ]
        return

    def power_targets(self):
        times = np.arange(3, 25, 3)
        if self.inputtime not in times:
            times=np.append(times, self.inputtime)
        CI_idx = np.argwhere(
            self.test_MSE["Power Decay"]
            <= np.percentile(self.test_MSE["Power Decay"], 25)
        ).flatten()
        opt_idx = np.argmin(self.test_MSE["Power Decay"])
        params = self.SSE_ensemble_params["Power Decay"][CI_idx]
        opt_params = self.SSE_ensemble_params["Power Decay"][opt_idx]
        n = params[:, 1]
        k = params[:, 0]
        n_opt = opt_params[1]
        k_opt = opt_params[0]
        opt_targets = []
        max_decay_targets = []
        min_decay_targets = []
        for t in times:
            opt_targets.append(
                (0.3 ** (1 - n_opt) - (n_opt - 1) * k_opt * t) ** (1 / (1 - n_opt))
            )
            targets = (0.3 ** (1 - n) - (n - 1) * k * t) ** (1 / (1 - n))
            max_decay_targets.append(np.max(targets))
            min_decay_targets.append(np.min(targets))

        self.targets["Power Decay"] = pd.DataFrame(
            {
                "Optimum Decay": np.array(opt_targets),
                "Maximum Decay": np.array(max_decay_targets),
                "Minimum Decay": np.array(min_decay_targets),
            },
            index=times,
        )
        if np.max(np.array(max_decay_targets) - np.array(min_decay_targets)) > 1:
            self.convergence_checker["Power Decay"] = False
            return
        if self.targets["Power Decay"][self.scenario].loc[self.inputtime] < 0.3:
            self.convergence_checker["Power Decay"] = False
            return

        if self.targets["Power Decay"][self.scenario].loc[self.inputtime] > 100:
            self.convergence_checker["Power Decay"] = False
            return

        if (
                np.isnan(self.targets["Power Decay"][self.scenario].loc[self.inputtime])
                == True
        ):
            self.convergence_checker["Power Decay"] = False
            return

        inp_target = (0.3 ** (1 - n) - (n - 1) * k * self.inputtime) ** (1 / (1 - n))
        n_min, k_min, n_max, k_max = (
            n[np.argmin(inp_target)],
            k[np.argmin(inp_target)],
            n[np.argmax(inp_target)],
            k[np.argmax(inp_target)],
        )

        self.opt_params["Power Decay"] = opt_params
        self.CI_params["Power Decay"] = params
        self.min_params["Power Decay"] = [k_min,n_min]
        self.max_params["Power Decay"] = [k_max,n_max ]
        return

    def pfo_targets(self):
        times = np.arange(3, 25, 3)
        if self.inputtime not in times:
            times=np.append(times, self.inputtime)
        CI_idx = np.argwhere(
            self.test_MSE["Parallel First Order"]
            <= np.percentile(self.test_MSE["Parallel First Order"], 25)
        ).flatten()
        opt_idx = np.argmin(self.test_MSE["Parallel First Order"])
        params = self.SSE_ensemble_params["Parallel First Order"][CI_idx]
        opt_params = self.SSE_ensemble_params["Parallel First Order"][opt_idx]
        w = params[:, 0]
        k1 = params[:, 1]
        k2 = params[:, 2]
        w_opt = opt_params[0]
        k1_opt = opt_params[1]
        k2_opt = opt_params[2]
        opt_targets = []
        max_decay_targets = []
        min_decay_targets = []
        for t in times:
            opt_targets.append(
                fsolve(
                    lambda C_0: w_opt * C_0 * np.exp(-1 * k1_opt * t)
                                + (1 - w_opt) * C_0 * np.exp(-1 * k2_opt * t)
                                - 0.3,
                    0.3,
                )
            )

            targets = fsolve(
                lambda C_0: w * C_0 * np.exp(-1 * k1 * t)
                            + (1 - w) * C_0 * np.exp(-1 * k2 * t)
                            - 0.3,
                np.array([0.3 for i in range(len(w))]),
            )
            max_decay_targets.append(np.max(targets))
            min_decay_targets.append(np.min(targets))

        self.targets["Parallel First Order"] = pd.DataFrame(
            {
                "Optimum Decay": np.array(opt_targets).flatten(),
                "Maximum Decay": np.array(max_decay_targets),
                "Minimum Decay": np.array(min_decay_targets),
            },
            index=times,
        )

        if np.max(np.array(max_decay_targets) - np.array(min_decay_targets)) > 1:
            self.convergence_checker["Parallel First Order"] = False
            return

        if (
                self.targets["Parallel First Order"][self.scenario].loc[self.inputtime]
                < 0.3
        ):
            self.convergence_checker["Parallel First Order"] = False
            return

        if (
                self.targets["Parallel First Order"][self.scenario].loc[self.inputtime]
                > 100
        ):
            self.convergence_checker["Parallel First Order"] = False
            return

        if (
                np.isnan(
                    self.targets["Parallel First Order"][self.scenario].loc[self.inputtime]
                )
                == True
        ):
            self.convergence_checker["Parallel First Order"] = False
            return

        inp_target = fsolve(
            lambda C_0: w * C_0 * np.exp(-1 * k1 * self.inputtime)
                        + (1 - w) * C_0 * np.exp(-1 * k2 * self.inputtime)
                        - 0.3,
            np.array([0.3 for i in range(len(w))]),
        )
        w_min, k1_min, k2_min, w_max, k1_max, k2_max = (
            w[np.argmin(inp_target)],
            k1[np.argmin(inp_target)],
            k2[np.argmin(inp_target)],
            w[np.argmax(inp_target)],
            k1[np.argmax(inp_target)],
            k2[np.argmax(inp_target)],
        )

        self.opt_params["Parallel First Order"] = opt_params
        self.CI_params["Parallel First Order"] = params
        self.min_params["Parallel First Order"] = [w_min, k1_min, k2_min]
        self.max_params["Parallel First Order"] = [w_max, k1_max, k2_max]
        return

    def First_Order_Model(self):
        eqn = "First Order"
        self.predictor = self.f_dict[eqn]
        self.nvar = self.var_dict[eqn]
        self.bounds = self.bounds_dict[eqn]
        self.guess = self.guess_dict[eqn]
        (
            params,
            train_preds,
            train_mse,
            train_r2,
            test_preds,
            test_mse,
            test_r2,
        ) = self.EO_Ensemble_SSE_unbound(
            self.X_cal, self.Y_cal, self.f0_test, self.f_test, self.t_test
        )

        self.SSE_ensemble_params[eqn] = params
        self.test_MSE[eqn] = test_mse
        self.train_MSE[eqn] = train_mse
        self.train_r2[eqn] = train_r2
        self.test_r2[eqn] = test_r2

        targets_check = self.fo_targets()
        params_check = self.params_check(eqn)
        overfit_check = self.overfitting_check(eqn)
        return

    def Power_Decay_Model(self):
        eqn = "Power Decay"
        self.predictor = self.f_dict[eqn]
        self.nvar = self.var_dict[eqn]
        self.bounds = self.bounds_dict[eqn]
        self.guess = self.guess_dict[eqn]
        (
            params,
            train_preds,
            train_mse,
            train_r2,
            test_preds,
            test_mse,
            test_r2,
        ) = self.EO_Ensemble_SSE_bound(
            self.X_cal, self.Y_cal, self.f0_test, self.f_test, self.t_test
        )
        self.SSE_ensemble_params[eqn] = params
        self.test_MSE[eqn] = test_mse
        self.train_MSE[eqn] = train_mse
        self.train_r2[eqn] = train_r2
        self.test_r2[eqn] = test_r2

        self.power_params_drop()
        if len(self.SSE_ensemble_params[eqn]) == 0:
            self.convergence_checker[eqn] = False
            return
        var = self.params_check(eqn)
        if self.convergence_checker[eqn] == False:
            return
        overfit_checks = self.overfitting_check(eqn)
        if self.convergence_checker[eqn] == False:
            return
        targets_check = self.power_targets()

        if self.convergence_checker[eqn] == False:
            return
        return

    def Parallel_First_Order_Model(self):
        eqn = "Parallel First Order"
        self.predictor = self.f_dict[eqn]
        self.nvar = self.var_dict[eqn]
        self.bounds = self.bounds_dict[eqn]
        self.guess = self.guess_dict[eqn]
        (
            params,
            train_preds,
            train_mse,
            train_r2,
            test_preds,
            test_mse,
            test_r2,
        ) = self.EO_Ensemble_SSE_bound(
            self.X_cal, self.Y_cal, self.f0_test, self.f_test, self.t_test
        )

        for i in range(len(params[:, 0])):
            if params[i][1] >= params[i][2]:
                params[i][0] = 1 - params[i][0]
                k1 = params[i][2]
                k2 = params[i][1]
                params[i][1] = k1
                params[i][2] = k2

        self.SSE_ensemble_params[eqn] = params
        self.test_MSE[eqn] = test_mse
        self.train_MSE[eqn] = train_mse
        self.train_r2[eqn] = train_r2
        self.test_r2[eqn] = test_r2

        self.pfo_params_drop()

        if len(self.SSE_ensemble_params[eqn]) == 0:
            self.convergence_checker[eqn] = False
            return
        var = self.params_check(eqn)
        if self.convergence_checker[eqn] == False:
            return
        overfit_checks = self.overfitting_check(eqn)
        if self.convergence_checker[eqn] == False:
            return
        targets_check = self.pfo_targets()
        if self.convergence_checker[eqn] == False:
            return
        return

    def EO_Ensemble_SSE_unbound(self, X_cal, Y_cal, f0_test, f_test, t_test):
        ens_params = np.empty((0, self.nvar), float)
        ens_MSE_train = []
        ens_MSE_test = []
        ens_r2_train = []
        ens_r2_test = []
        f_pred = []
        f_pred_test = []
        for i in range(0, self.ensemble_size):
            guess = np.random.sample(self.nvar) * self.guess
            X_train, X_val, Y_train, Y_val = train_test_split(
                self.X_cal, Y_cal, test_size=0.25, shuffle=True,
                random_state=i ** 2
            )
            f0 = pd.Series(X_train["ts_frc"].values).to_numpy()
            t = pd.Series(X_train["se4_lag"].values).to_numpy()
            f = Y_train.to_numpy()

            sol = minimize(
                self.cost_check_SSE,
                guess,
                method="Powell",
                args=(f0, t, f),
                options={"maxiter": 600},
            )
            xopt = sol.x

            f0 = pd.Series(X_cal["ts_frc"].values).to_numpy()
            t = pd.Series(X_cal["se4_lag"].values).to_numpy()
            f = Y_cal.to_numpy()

            ens_params = np.vstack((ens_params, xopt))
            f_pred.append(self.predictor(xopt, f0, t))
            f_pred_test.append(self.predictor(xopt, f0_test, t_test))

            ens_MSE_train.append(EO_functions.SSE(f, f_pred[i]) / len(f))
            ens_MSE_test.append(EO_functions.SSE(f_test, f_pred_test[i]) / len(f_test))
            ens_r2_train.append(r2_score(f, f_pred[i]))
            ens_r2_test.append(r2_score(f_test, f_pred_test[i]))

        return (
            ens_params,
            np.array(f_pred),
            np.array(ens_MSE_train),
            np.array(ens_r2_train),
            np.array(f_pred_test),
            np.array(ens_MSE_test),
            np.array(ens_r2_test),
        )

    def EO_Ensemble_SSE_bound(self, X_cal, Y_cal, f0_test, f_test, t_test):
        ens_params = np.empty((0, self.nvar), float)
        ens_MSE_train = []
        ens_MSE_test = []
        ens_r2_train = []
        ens_r2_test = []
        f_pred_test = []
        f_pred = []
        for i in range(0, self.ensemble_size):
            guess = np.random.sample(self.nvar) * self.guess
            X_train, X_val, Y_train, Y_val = train_test_split(
                X_cal, Y_cal, test_size=0.25, shuffle=True,
                random_state=i ** 2
            )
            f0 = pd.Series(X_train["ts_frc"].values).to_numpy()
            t = pd.Series(X_train["se4_lag"].values).to_numpy()
            f = Y_train.to_numpy()

            sol = minimize(
                self.cost_check_SSE,
                guess,
                method="TNC",
                args=(f0, t, f),
                bounds=self.bounds,
            )
            xopt = sol.x

            ens_params = np.vstack((ens_params, xopt))

            f_pred.append(self.predictor(xopt, f0, t))
            f_pred_test.append(self.predictor(xopt, f0_test, t_test))

            ens_MSE_train.append(EO_functions.SSE(f, f_pred[i]) / len(f))
            ens_MSE_test.append(EO_functions.SSE(f_test, f_pred_test[i]) / len(f_test))
            ens_r2_train.append(r2_score(f, f_pred[i]))
            ens_r2_test.append(r2_score(f_test, f_pred_test[i]))

        return (
            ens_params,
            np.array(f_pred),
            np.array(ens_MSE_train),
            np.array(ens_r2_train),
            np.array(f_pred_test),
            np.array(ens_MSE_test),
            np.array(ens_r2_test),
        )

    def k_n_fig(self, solver):
        if len(self.labels_dict[solver]) == 1:
            np.savetxt(os.path.join(self.savepath, "params_fig_1_plot_series1_scatter.csv"),
                       np.transpose([self.SSE_ensemble_params[solver].flatten(),self.test_MSE[solver]]),
                       delimiter=',',header="Decay Rate, MSE",comments='')
            np.savetxt(os.path.join(self.savepath, "params_fig_1_plot_series2_scatter.csv"),
                       np.transpose([np.array(self.CI_params[solver]).flatten(),
                        np.array(self.test_MSE[solver][
                            np.argwhere(self.test_MSE[solver] <= np.percentile(self.test_MSE[solver], 25))]).flatten()]),
                       delimiter=',',header="Upper 25 Decay Rate, MSE",comments='')
            np.savetxt(os.path.join(self.savepath, "params_fig_1_plot_optseries_scatter.csv"),
                       np.append(self.opt_params[solver], np.min(self.test_MSE[solver])).reshape(1,2),
                       delimiter=',',header="Optimum Solution Decay Rate, MSE",comments='')

            np.savetxt(os.path.join(self.savepath, "params_fig_1_plot_minseries_scatter.csv"),
                       np.append(self.min_params[solver][0],np.min(self.min_params[solver][1])).reshape(1,2),
                       delimiter=',',header="Min Decay Solution Decay Rate, MSE",comments='')

            np.savetxt(os.path.join(self.savepath, "params_fig_1_plot_maxseries_scatter.csv"),
                       np.append(self.max_params[solver][0],np.min(self.max_params[solver][1])).reshape(1,2),
                       delimiter=',',header="Max Decay Solution Decay Rate, MSE",comments='')

            param_df=pd.DataFrame({"Decay Rate (k)":[self.opt_params[solver][0],self.max_params[solver][0],self.min_params[solver][0]]},index=['Optimum Decay','Maximum Decay','Minimum Decay'])
            param_df.index.name='Scenario'
            str_io=io.StringIO()
            param_df.to_html(buf=str_io, table_id="paramTable")
            self.params_table_html=str_io.getvalue()

            '''kn_fig, ax = plt.subplots(1, 1)
            ax.scatter(
                self.SSE_ensemble_params[solver],
                self.test_MSE[solver],
                marker="o",
                edgecolors="k",
                facecolors="none",
                linewidths=0.5,
            )
            ax.scatter(
                self.opt_params[solver],
                np.min(self.test_MSE[solver]),
                marker="*",
                s=100,
                c="#0000ff",
                label="Optimum Decay Parameters",
            )
            ax.scatter(
                self.CI_params[solver],
                self.test_MSE[solver][
                    np.argwhere(
                        self.test_MSE[solver]
                        <= np.percentile(self.test_MSE[solver], 25)
                    )
                ],
                edgecolors="#0000ff",
                facecolors="none",
                linewidths=0.5,
                label="75% Confidence Region",
            )
            ax.scatter(
                self.min_params[solver][0],
                np.min(self.min_params[solver][1]),
                marker="*",
                s=100,
                c="#00ff00",
                label="Minimum Decay Parameters",
            )
            ax.scatter(
                self.max_params[solver][0],
                np.min(self.max_params[solver][1]),
                marker="*",
                s=100,
                c="#ff0000",
                label="Maximum Decay Parameters",
            )
            ax.set_title(solver)
            ax.set_xlabel(self.labels_dict[solver][0])
            ax.set_ylabel("Test MSE")
            ax.legend()
            kn_fig.savefig(os.path.join(self.savepath, "params.png"))

            StringIOBytes_kn = io.BytesIO()
            kn_fig.savefig(StringIOBytes_kn, format="png", bbox_inches="tight")
            StringIOBytes_kn.seek(0)
            self.kn_base_64_pngData = base64.b64encode(StringIOBytes_kn.read())
            plt.close(kn_fig)'''
            return
        elif len(self.labels_dict[solver]) == 2:
            np.savetxt(os.path.join(self.savepath, "params_fig_1_plot_series1_scatter.csv"),
                       np.transpose([self.SSE_ensemble_params[solver][:, 0],
                self.SSE_ensemble_params[solver][:, 1]]),
                       delimiter=',',header="Decay Rate,Decay Order",comments='')

            np.savetxt(os.path.join(self.savepath, "params_fig_2_plot_series2_scatter.csv"),
                       np.transpose([self.CI_params[solver][0],
                    self.CI_params[solver][1]]),
                       delimiter=',',header="Upper 25 Decay Rate,Upper 25 Decay Order",comments='')
            np.savetxt(os.path.join(self.savepath, "params_fig_1_plot_optseries_scatter.csv"),
                       np.append(self.opt_params[solver][0], self.opt_params[solver][1]).reshape(1,2),
                       delimiter=',',header="Optimum Decay Rate,Optimum Decay Order",comments='')

            np.savetxt(os.path.join(self.savepath, "params_fig_1_plot_minseries_scatter.csv"),
                       np.append(self.min_params[solver][0], self.min_params[solver][1]).reshape(1,2),
                       delimiter=',',header="Minimum Decay Rate,Minimum Decay Order",comments='')

            np.savetxt(os.path.join(self.savepath, "params_fig_1_plot_maxseries_scatter.csv"),
                       np.append(self.max_params[solver][0], self.max_params[solver][1]).reshape(1,2),
                       delimiter=',',header="Maximum Decay rate,Maximum Decay Order",comments='')

            param_df = pd.DataFrame({"Decay Rate (k)": [self.opt_params[solver][0], self.max_params[solver][0],
                                                        self.min_params[solver][0]],"Decay Order (n)":[self.opt_params[solver][1], self.max_params[solver][1],
                                                        self.min_params[solver][1]]},
                                    index=['Optimum Decay', 'Maximum Decay', 'Minimum Decay'])
            param_df.index.name = 'Scenario'
            str_io = io.StringIO()
            param_df.to_html(buf=str_io, table_id="paramTable")
            self.params_table_html = str_io.getvalue()

            '''kn_fig, ax = plt.subplots(1, 1)
            ax.scatter(
                self.SSE_ensemble_params[solver][:, 0],
                self.SSE_ensemble_params[solver][:, 1],
                marker="o",
                edgecolors="k",
                facecolors="none",
                linewidths=0.5,
            )
            ax.scatter(
                self.opt_params[solver][0],
                self.opt_params[solver][1],
                marker="*",
                s=100,
                c="#0000ff",
                label="Optimum Decay Parameters",
            )
            if len(self.SSE_ensemble_params[solver]) > 1:
                ax.scatter(
                    self.CI_params[solver][0],
                    self.CI_params[solver][1],
                    edgecolors="#0000ff",
                    facecolors="none",
                    linewidths=0.5,
                    label="75% Confidence Region",
                )
                ax.scatter(
                    self.min_params[solver][0],
                    self.min_params[solver][1],
                    marker="*",
                    s=100,
                    c="#00ff00",
                    label="Minimum Decay Parameters",
                )
                ax.scatter(
                    self.max_params[solver][0],
                    self.max_params[solver][1],
                    marker="*",
                    s=100,
                    c="#ff0000",
                    label="Maximum Decay Parameters",
                )
            ax.set_title(solver)
            ax.set_xlabel(self.labels_dict[solver][0])
            ax.set_ylabel(self.labels_dict[solver][1])
            ax.legend()
            kn_fig.savefig(os.path.join(self.savepath, "params.png"))
            StringIOBytes_kn = io.BytesIO()
            kn_fig.savefig(StringIOBytes_kn, format="png", bbox_inches="tight")
            StringIOBytes_kn.seek(0)
            self.kn_base_64_pngData = base64.b64encode(StringIOBytes_kn.read())
            plt.close(kn_fig)'''
            return
        elif len(self.labels_dict[solver]) == 3:

            np.savetxt(os.path.join(self.savepath, "params_fig_1_plot_series1_scatter.csv"),
                       np.transpose([self.SSE_ensemble_params[solver][:, 0],
                                     self.SSE_ensemble_params[solver][:, 1],
                                    self.SSE_ensemble_params[solver][:, 2]]),
                       delimiter=',',header="Slow Fast Ratio,Slow Decay Rate,Fast Decay Rate",comments='')

            np.savetxt(os.path.join(self.savepath, "params_fig_2_plot_series2_scatter.csv"),
                       np.transpose([self.CI_params[solver][0],
                                     self.CI_params[solver][1],
                                     self.CI_params[solver][2]]),
                       delimiter=',',header="Upper 25 Slow Fast Ratio,Upper 25 Slow Decay Rate,Upper 25 Fast Decay Rate",comments='')
            np.savetxt(os.path.join(self.savepath, "params_fig_1_plot_optseries_scatter.csv"),
                       np.array([self.opt_params[solver][0], self.opt_params[solver][1],self.opt_params[solver][2]]).reshape(1,3),
                       delimiter=',',header="Optimum Slow Fast Ratio,Optimum Slow Decay Rate,Optimum Fast Decay Rate",comments='')

            np.savetxt(os.path.join(self.savepath, "params_fig_1_plot_minseries_scatter.csv"),
                       np.array([self.min_params[solver][0], self.min_params[solver][1],self.min_params[solver][2]]).reshape(1,3),
                       delimiter=',',header="Minimum Slow Fast Ratio,Minimum Slow Decay Rate,Minimum Fast Decay Rate",comments='')

            np.savetxt(os.path.join(self.savepath, "params_fig_1_plot_maxseries_scatter.csv"),
                       np.array([self.max_params[solver][0], self.max_params[solver][1],self.max_params[solver][2]]).reshape(1,3),
                       delimiter=',',header="Maximum Slow Fast Ratio,Maximum Slow Decay Rate,Maximum Fast Decay Rate",comments='')

            param_df = pd.DataFrame({"Ratio of Slow to Fast Decay (w)": [self.opt_params[solver][0], self.max_params[solver][0],
                                                        self.min_params[solver][0]],
                                     "Slow Decay Rate (k1)": [self.opt_params[solver][1], self.max_params[solver][1],
                                                         self.min_params[solver][1]],"Fast Decay Rate (k1)":[self.opt_params[solver][2], self.max_params[solver][2],
                                                         self.min_params[solver][2]]},
                                    index=['Optimum Decay', 'Maximum Decay', 'Minimum Decay'])
            param_df.index.name = 'Scenario'
            str_io = io.StringIO()
            param_df.to_html(buf=str_io, table_id="paramTable")
            self.params_table_html = str_io.getvalue()


            '''kn_fig, ax = plt.subplots(1, 1)
            plt.suptitle(solver)
            ax = kn_fig.add_subplot(221)
            ax.scatter(
                self.SSE_ensemble_params[solver][:, 1],
                self.SSE_ensemble_params[solver][:, 2],
                marker="o",
                edgecolors="k",
                facecolors="none",
                linewidths=0.5,
            )
            ax.scatter(
                self.opt_params[solver][1],
                self.opt_params[solver][2],
                marker="*",
                s=100,
                c="#0000ff",
                label="Optimum Decay Parameters",
            )
            if len(self.SSE_ensemble_params[solver]) > 1:
                ax.scatter(
                    self.CI_params[solver][0][1],
                    self.CI_params[solver][0][2],
                    edgecolors="#0000ff",
                    facecolors="none",
                    linewidths=0.5,
                    label="75% Confidence Region",
                )
                ax.scatter(
                    self.min_params[solver][1],
                    self.min_params[solver][2],
                    marker="*",
                    s=100,
                    c="#00ff00",
                    label="Minimum Decay Parameters",
                )
                ax.scatter(
                    self.max_params[solver][1],
                    self.max_params[solver][2],
                    marker="*",
                    s=100,
                    c="#ff0000",
                    label="Maximum Decay Parameters",
                )
            ax.set_xlabel(self.labels_dict[solver][1])
            ax.set_ylabel(self.labels_dict[solver][2])

            ax = kn_fig.add_subplot(223)
            ax.scatter(
                self.SSE_ensemble_params[solver][:, 0],
                self.SSE_ensemble_params[solver][:, 1],
                marker="o",
                edgecolors="k",
                facecolors="none",
                linewidths=0.5,
            )
            ax.scatter(
                self.opt_params[solver][0],
                self.opt_params[solver][1],
                marker="*",
                s=100,
                c="#0000ff",
            )
            if len(self.SSE_ensemble_params[solver]) > 1:
                ax.scatter(
                    self.CI_params[solver][0][0],
                    self.CI_params[solver][0][1],
                    edgecolors="#0000ff",
                    facecolors="none",
                )
                ax.scatter(
                    self.min_params[solver][0],
                    self.min_params[solver][1],
                    marker="*",
                    s=100,
                    c="#00ff00",
                )
                ax.scatter(
                    self.max_params[solver][0],
                    self.max_params[solver][1],
                    marker="*",
                    s=100,
                    c="#ff0000",
                )
            ax.set_xlabel(self.labels_dict[solver][0])
            ax.set_ylabel(self.labels_dict[solver][1])

            ax = kn_fig.add_subplot(222)
            ax.scatter(
                self.SSE_ensemble_params[solver][:, 0],
                self.SSE_ensemble_params[solver][:, 2],
                marker="o",
                edgecolors="k",
                facecolors="none",
                linewidths=0.5,
            )
            ax.scatter(
                self.opt_params[solver][0],
                self.opt_params[solver][2],
                marker="*",
                s=100,
                c="#0000ff",
            )
            if len(self.SSE_ensemble_params[solver]) > 1:
                ax.scatter(
                    self.CI_params[solver][0][0],
                    self.CI_params[solver][0][2],
                    edgecolors="#0000ff",
                    facecolors="none",
                    linewidths=0.5,
                )
                ax.scatter(
                    self.min_params[solver][0],
                    self.min_params[solver][2],
                    marker="*",
                    s=100,
                    c="#00ff00",
                )
                ax.scatter(
                    self.max_params[solver][0],
                    self.max_params[solver][2],
                    marker="*",
                    s=100,
                    c="#ff0000",
                )
            ax.set_xlabel(self.labels_dict[solver][0])
            ax.set_ylabel(self.labels_dict[solver][2])
            kn_fig.legend(bbox_to_anchor=(0.55, 0.45), loc="upper left")

            kn_fig.savefig(os.path.join(self.savepath, "params.png"))
            StringIOBytes_kn = io.BytesIO()
            kn_fig.savefig(StringIOBytes_kn, format="png", bbox_inches="tight")
            StringIOBytes_kn.seek(0)
            self.kn_base_64_pngData = base64.b64encode(StringIOBytes_kn.read())
            plt.close(kn_fig)'''
            return

    def confidence_assess(self):
        """Four checks:
        1. Observations
            High: >150
            Moderate: >100
            Low: <100
        2. Histogram
        3. Decay
        4. NSE

        self.confidence = {
            'Histogram': None,
            'Observations': None,
            'High Decay': None,
            'NSE': None
        }

        self.confidence_reason = {
            'Histogram': None,
            'Observations': None,
            'High Decay': None,
            'NSE': None
        }
        """
        # 1 - Check number of observations
        n_obs = len(self.Y_cal) + len(self.f_test)
        if n_obs >= 150:
            self.confidence["Observations"] = "High"
            self.confidence_reason[
                "Observations"
            ] = "At least 150 observations sent for analysis"
        elif n_obs >= 100:
            self.confidence["Observations"] = "Moderate"
            self.confidence_reason[
                "Observations"
            ] = "Between 100 and 150 observations sent for analysis"
        else:
            self.confidence["Observations"] = "Low"
            self.confidence_reason[
                "Observations"
            ] = "Fewer than 100 observations sent for analysis"

        # 2 - Check Variance Stability
        hh_frc_combined = np.append(self.Y_cal.values, self.f_test)
        ts_frc_combined = np.append(self.X_cal["ts_frc"].values, self.f0_test)
        ts_p_ks2 = []
        ts_p_levene = []
        hh_p_ks2 = []
        hh_p_levene = []
        for i in range(100):
            hh_check, drop, ts_check, drop2 = train_test_split(
                hh_frc_combined, ts_frc_combined, test_size=0.1

            )
            d, p = ks_2samp(ts_check, ts_frc_combined)
            ts_p_ks2.append(p)
            stat, p = levene(ts_check, ts_frc_combined)
            ts_p_levene.append(p)
            d, p = ks_2samp(hh_check, hh_frc_combined)
            hh_p_ks2.append(p)
            stat, p = levene(hh_check, hh_frc_combined)
            hh_p_levene.append(p)
        mins = [
            np.min(ts_p_ks2),
            np.min(ts_p_levene),
            np.min(hh_p_ks2),
            np.min(hh_p_levene),
        ]
        if np.min(mins) > 0.10:
            self.confidence["Stability"] = "High"
            self.confidence_reason[
                "Stability"
            ] = "Variance and distribution of household and tapstand FRC are not significantly different at a p-value level of 0.10"
        elif np.min(mins) > 0.05:
            self.confidence["Stability"] = "Moderate"
            self.confidence_reason[
                "Stability"
            ] = "Variance and distribution of household and tapstand FRC are not significantly different at a p-value 0.05 but are significantly different at a p-value of 0.10"
        else:
            self.confidence["Stability"] = "Low"
            self.confidence_reason[
                "Stability"
            ] = "Variance or distribution of household and tapstand FRC are significantly different stable at a p-value level of 0.05"

        # 3 - Check histogram densities
        if self.inputtime<=24:
            bin_centre = np.arange(3, 30, 3)
        else:
            bin_centre = np.arange(3, self.inputtime+12, 3)
        bins = bin_centre - 1.5
        hist = np.histogram(
            np.append(self.X_cal["se4_lag"].values, self.t_test).flatten(),
            bins=bins,
            density=True,
        )[0]
        density_hist = hist[np.argwhere(bin_centre == self.inputtime)]
        max_density = np.max(hist)
        if density_hist >= np.percentile(hist, 75):
            self.confidence["Histogram"] = "High"
            self.confidence_reason[
                "Histogram"
            ] = "Target storage duration and sampling durations are very similar (density of observations around storage target is higher than the upper quartile density)"
        elif density_hist >= np.percentile(hist, 50):
            self.confidence["Histogram"] = "Moderate"
            self.confidence_reason[
                "Histogram"
            ] = "Target storage duration are mostly similar (density of observations around storage target is higher than the median density)"
        elif density_hist > 0:
            self.confidence["Histogram"] = "Low"
            self.confidence_reason[
                "Histogram"
            ] = "Fewer than 25% of observations have sampling durations similar to the target storage duration"
        else:
            self.confidence["Histogram"] = "Low"
            self.confidence_reason[
                "Histogram"
            ] = "No observations have sampling durations similar to the target storage duration"

        # 4 - Check histogram uniformity

        uniform = [
            1 / len(np.arange(3, self.inputtime + 1, 3))
            for i in np.arange(3, self.inputtime + 1, 3)
        ]
        hist_test = (hist[np.argwhere(bin_centre <= self.inputtime)]).flatten()
        ks, p = ks_2samp(hist_test, uniform)
        if p >= 0.5:
            self.confidence["Uniformity"] = "High"
            self.confidence_reason[
                "Uniformity"
            ] = "Uniform distribution of samples up to target storage duration"
        elif p >= 0.05:
            self.confidence["Uniformity"] = "Moderate"
            self.confidence_reason[
                "Uniformity"
            ] = "Mostly uniform distribution of samples up to target storage duration"
        else:
            self.confidence["Uniformity"] = "Low"
            self.confidence_reason[
                "Uniformity"
            ] = "Minimal uniformity of distribution of samples up to target storage duration"

        # 5 - Check Target at 24 hours
        target_24 = self.targets[self.model][self.scenario].loc[24]
        if target_24 < 2:
            self.confidence["High Decay"] = "High"
            self.confidence_reason["High Decay"] = "FRC decay parameters are reasonable"
        else:
            self.confidence["High Decay"] = "Low"
            self.confidence_reason[
                "High Decay"
            ] = "FRC decay parameters are higher than normal. This may lead to higher FRC than acceptable FRC targets at long storage durations. This can occur normally in some sites or it may be due to a large number of short-duration samples. If the average storage duration is shorter than 6 hours, please collect additional samples at longer storage durations to see if this warning message changes"

        # 6 - Check R2/NSE
        if np.max(self.test_r2[self.model]) >= 0.8:
            self.confidence["Model Fit"] = "High"
            self.confidence_reason["Model Fit"] = "Model performance is good"
        elif np.max(self.test_r2[self.model]) > 0:
            self.confidence["Model Fit"] = "Moderate"
            self.confidence_reason["Model Fit"] = "Model performance is acceptable"
        else:
            self.confidence["Model Fit"] = "Low"
            self.confidence_reason["Model Fit"] = "Model performance is poor"

        confidence_df = pd.DataFrame(
            {
                "Confidence Level": self.confidence.values(),
                "Confidence Reason": self.confidence_reason.values(),
            },
            index=self.confidence.keys(),
        )
        confidence_df.to_csv(os.path.join(self.savepath, "confidence.csv"))
        str_io = io.StringIO()

        confidence_df.to_html(buf=str_io, table_id="confTable")
        confidence_html_str = str_io.getvalue()

        return confidence_html_str

    def get_targets(self):
        """Add in FRC targets over time fig for all three scenarios, call backcheck fig"""
        FRC_target = self.targets[self.model][self.scenario].loc[self.inputtime]
        self.target_fig(FRC_target)
        self.back_check_fig(FRC_target)
        return FRC_target

    def target_fig(self, target):
<<<<<<< HEAD
        np.savetxt(os.path.join(self.savepath, "targets_fig_series1_line.csv"),
                   np.transpose([self.targets[self.model].index,self.targets[self.model][self.scenario]]),
                   delimiter=',',header="Tapstand FRC, Household FRC",comments='')
=======
        csv_header = "Tapstand FRC,Household FRC"
        np.savetxt(os.path.join(self.savepath, "targets_fig_series1_line.csv"),
                   np.transpose([self.targets[self.model].index,self.targets[self.model][self.scenario]]),
                   delimiter=',',header=csv_header,comments='')
>>>>>>> abe58212
        hist_bars=np.histogram(np.append(self.X_cal["se4_lag"].values, self.t_test).flatten())
        widths=hist_bars[1][1]-hist_bars[1][0]
        xs=hist_bars[1][:-1]-widths/2
        np.savetxt(os.path.join(self.savepath, "targets_fig_series2_bar_width_"+str(widths)+".csv"),
                   np.transpose([xs,hist_bars[0]]),
                   delimiter=',',header="Tapstand FRC, Frequency Count",comments='')
        np.savetxt(os.path.join(self.savepath, "targets_fig_series3_vertline.csv"),
                   np.transpose([[self.inputtime,self.inputtime],[0,np.max(self.targets[self.model][self.scenario])]]),
<<<<<<< HEAD
                   delimiter=',',header="Tapstand FRC, Household FRC",comments='')
=======
                   delimiter=',',header=csv_header,comments='')
>>>>>>> abe58212

        str_io = io.StringIO()
        self.targets[self.model].index.name = 'Storage Duration'
        self.targets[self.model].to_html(buf=str_io, table_id="targetTable")
        self.targets_table_html=str_io.getvalue()


        '''target_fig, ax = plt.subplots(figsize=(8, 5.5))
        ax.set_title("Required FRC Over Time", fontsize=10)
        ax.plot(
            self.targets[self.model].index,
            self.targets[self.model][self.scenario],
            c="#0000ff",
            label=self.scenario + " FRC Target",
            zorder=10,
        )
        secax = ax.twinx()
        secax.hist(
            np.append(self.X_cal["se4_lag"].values, self.t_test).flatten(),
            zorder=100,
            alpha=0.25,
            facecolor="purple",
        )
        secax.set_ylabel("Storage Duration Frequency")
        ax.axvline(self.inputtime, label="Time Target", c="k", ls="--")
        ax.legend(bbox_to_anchor=(0.999, 0.999), loc="upper right")
        ax.set_xlabel("Storage Duration (hours)")
        ax.set_ylabel("Required Tapstand FRC (mg/L)")
        target_fig.savefig(os.path.join(self.savepath, "targets.png"))
        StringIOBytes_target = io.BytesIO()
        target_fig.savefig(StringIOBytes_target, format="png", bbox_inches="tight")
        StringIOBytes_target.seek(0)
        self.target_base_64_pngData = base64.b64encode(StringIOBytes_target.read())
        plt.close(target_fig)'''

        if self.inputtime<=36:
            times = np.arange(self.inputtime, 37, 3)
        else:
            times = np.arange(self.inputtime, self.inputtime+12, 3)
        params = self.opt_params[self.model]
        pred = self.f_dict[self.model](
            params, np.array([target for i in range(len(times))]), times
        )

        np.savetxt(os.path.join(self.savepath, "decay_fig_series1_line.csv"),
                   np.transpose([times, pred]),
<<<<<<< HEAD
                   delimiter=',',header="Tapstand FRC, Household FRC",comments='')
        np.savetxt(os.path.join(self.savepath, "decay_fig_series2_horizline.csv"),
                   np.transpose([[np.max(times),np.min(times)],[0.2,0.2]]),
                   delimiter=',',header="Tapstand FRC, Household FRC",comments='')
=======
                   delimiter=',',header=csv_header,comments='')
        np.savetxt(os.path.join(self.savepath, "decay_fig_series2_horizline.csv"),
                   np.transpose([[np.max(times),np.min(times)],[0.2,0.2]]),
                   delimiter=',',header=csv_header,comments='')
>>>>>>> abe58212

        str_io2 = io.StringIO()
        df_decay=pd.DataFrame({"Predicted Household FRC":pred},index=times)
        df_decay.index.name='Storage Duration'
        df_decay.to_html(buf=str_io2, table_id="targetTable")
        self.decay_table_html = str_io2.getvalue()

        '''decay_fig, ax = plt.subplots(figsize=(8, 5.5))
        ax.set_title("Household FRC After Target Storage Duration", fontsize=10)
        ax.plot(times, pred, c="b")

        ax.axhline(0.2, label="Time Target", c="k", ls="--")
        ax.set_xlabel("Storage Duration (hours)")
        ax.set_xticks(times)
        ax.set_xlim([self.inputtime, 36])

        ax.set_ylim([0, 0.3])
        ax.set_ylabel("Household FRC (mg/L)")
        decay_fig.savefig(os.path.join(self.savepath, "target_decay.png"))
        StringIOBytes_targetdecay = io.BytesIO()
        decay_fig.savefig(StringIOBytes_targetdecay, format="png", bbox_inches="tight")
        StringIOBytes_targetdecay.seek(0)
        self.targetdecay_base_64_pngData = base64.b64encode(
            StringIOBytes_targetdecay.read()
        )
        plt.close(decay_fig)'''
        return

    def back_check_fig(self, target):
        csv_header = "Tapstand FRC,Household FRC"
        time_lb = self.inputtime - 3
        time_ub = self.inputtime + 3
        test_df = pd.DataFrame(
            {"se4_lag": self.t_test, "ts_frc": self.f0_test, "hh_frc": self.f0_test}
        )
        test_df = test_df[test_df.se4_lag <= time_ub]
        test_df = test_df[test_df.se4_lag >= time_lb]
        test_idx = test_df.index

        cal_df = self.X_cal
        cal_df["hh_frc"] = self.Y_cal.to_numpy()

        cal_df = cal_df[cal_df.se4_lag <= time_ub]
        cal_df = cal_df[cal_df.se4_lag >= time_lb]

        n = len(cal_df.index) + len(test_df.index)
        s = (cal_df["se4_lag"].sum() + test_df["se4_lag"].sum()) / n

        sphere_df_test = test_df[test_df.ts_frc <= 0.5]
        sphere_df_test = sphere_df_test[sphere_df_test.ts_frc >= 0.2]
        sphere_total_test = len(sphere_df_test.index)
        sphere_safe_test = len(sphere_df_test[sphere_df_test.hh_frc >= 0.2].index)

        sphere_df_cal = cal_df[cal_df.ts_frc <= 0.5]
        sphere_df_cal = sphere_df_cal[sphere_df_cal.ts_frc >= 0.2]
        sphere_total_cal = len(sphere_df_cal.index)
        sphere_safe_cal = len(sphere_df_cal[sphere_df_cal.hh_frc >= 0.2].index)

        if (sphere_total_cal + sphere_total_test) > 0:
            sphere_safe_percent = np.round(
                (sphere_safe_cal + sphere_safe_test)
                / (sphere_total_cal + sphere_total_test)
                * 100,
                decimals=1,
            )
            self.sphere_text = (
                    "Existing Guidelines, 0.2-0.5 mg/L, "
                    + str(sphere_safe_cal + sphere_safe_test)
                    + " of "
                    + str(sphere_total_cal + sphere_total_test)
                    + ", "
                    + str(np.round(sphere_safe_percent, decimals=1))
                    + "% household water safety success rate"
            )
        else:
            self.sphere_text = "Existing Guidelines, 0.2-0.5 mg/L, Water safety success rate unavailable (no samples with similar storage duration and target)"

        target_df_test = test_df[test_df.ts_frc >= target]
        target_df_test = target_df_test[target_df_test.ts_frc <= target + 0.2]
        target_total_test = len(target_df_test.index)
        target_test_safe = len(target_df_test[target_df_test.hh_frc >= 0.2].index)

        target_cal_df = cal_df[cal_df.ts_frc >= target]
        target_cal_df = target_cal_df[target_cal_df.ts_frc <= target + 0.2]
        target_cal_total = len(target_cal_df.index)
        target_cal_safe = len(target_cal_df[target_cal_df.hh_frc >= 0.2].index)

        if (target_cal_total + target_total_test) > 0:
            target_safe_percent = (
                    (target_cal_safe + target_test_safe)
                    / (target_cal_total + target_total_test)
                    * 100
            )
            self.target_text = (
                    "Proposed Guidelines, "
                    + str(np.round(target, decimals=2))
                    + "-"
                    + str(np.round(target + 0.2, decimals=2))
                    + " mg/L, "
                    + str(target_cal_safe + target_test_safe)
                    + " of "
                    + str(target_cal_total + target_total_test)
                    + ", "
                    + str(np.round(target_safe_percent, decimals=1))
                    + "% household water safety success rate"
            )
        else:
            self.target_text = (
                    "Proposed Guidelines, "
                    + str(np.round(target, decimals=2))
                    + "-"
                    + str(np.round(target + 0.2, decimals=2))
                    + " mg/L, Water safety success rate unavailable (no samples with similar storage duration and target)"
            )

        box_props = dict(boxstyle="square", facecolor="white", alpha=0.5)
        frc_combined=np.append(test_df['hh_frc'].values,cal_df['hh_frc'].values)
        if len(frc_combined)>0:
            max_frc=np.max(frc_combined)
        else:
            max_frc=2
        np.savetxt(os.path.join(self.savepath, "backcheck_fig_series1_scatter.csv"),
                   np.transpose([test_df["ts_frc"].values,test_df["hh_frc"].values]),
<<<<<<< HEAD
                   delimiter=',',header="Tapstand FRC, Household FRC",comments='')
        np.savetxt(os.path.join(self.savepath, "backcheck_fig_series2_scatter.csv"),
                   np.transpose([cal_df["ts_frc"].values, cal_df["hh_frc"].values]),
                   delimiter=',',header="Tapstand FRC, Household FRC",comments='')

        np.savetxt(os.path.join(self.savepath, "backcheck_fig_series3_vertline.csv"),
                   np.transpose([[0.2,0.2],[0,max_frc]]),
                   delimiter=',',header="Tapstand FRC, Household FRC",comments='')
        np.savetxt(os.path.join(self.savepath, "backcheck_fig_series4_vertline.csv"),
                   np.transpose([[0.5, 0.5], [0, max_frc]]),
                   delimiter=',',header="Tapstand FRC, Household FRC",comments='')
        np.savetxt(os.path.join(self.savepath, "backcheck_fig_series5_vertline.csv"),
                   np.transpose([[target, target], [0, max_frc]]),
                   delimiter=',',header="Tapstand FRC, Household FRC",comments='')
        np.savetxt(os.path.join(self.savepath, "backcheck_fig_series6_vertline.csv"),
                   np.transpose([[target+0.2, target+0.2], [0, max_frc]]),
                   delimiter=',',header="Tapstand FRC, Household FRC",comments='')
=======
                   delimiter=',',header=csv_header,comments='')
        np.savetxt(os.path.join(self.savepath, "backcheck_fig_series2_scatter.csv"),
                   np.transpose([cal_df["ts_frc"].values, cal_df["hh_frc"].values]),
                   delimiter=',',header=csv_header,comments='')

        np.savetxt(os.path.join(self.savepath, "backcheck_fig_series3_vertline.csv"),
                   np.transpose([[0.2,0.2],[0,max_frc]]),
                   delimiter=',',header=csv_header,comments='')
        np.savetxt(os.path.join(self.savepath, "backcheck_fig_series4_vertline.csv"),
                   np.transpose([[0.5, 0.5], [0, max_frc]]),
                   delimiter=',',header=csv_header,comments='')
        np.savetxt(os.path.join(self.savepath, "backcheck_fig_series5_vertline.csv"),
                   np.transpose([[target, target], [0, max_frc]]),
                   delimiter=',',header=csv_header,comments='')
        np.savetxt(os.path.join(self.savepath, "backcheck_fig_series6_vertline.csv"),
                   np.transpose([[target+0.2, target+0.2], [0, max_frc]]),
                   delimiter=',',header=csv_header,comments='')
>>>>>>> abe58212

        '''backcheck_fig, ax = plt.subplots(figsize=(8, 5.5))
        ax.set_title(
            "SWOT Engineering Optimization Model - Empirical Back-Check at "
            + str(time_lb)
            + "-"
            + str(time_ub)
            + "h follow-up (average "
            + str(np.round(s, decimals=1))
            + ", n="
            + str(n)
            + ")\nCode Version: "
            + self.version,
            fontsize=10,
        )
        # ax.text(0.01,0.95,sphere_text+'\n'+target_text,transform=ax.transAxes,bbox=box_props,fontsize=8,wrap=True)
        ax.scatter(
            test_df["ts_frc"],
            test_df["hh_frc"],
            marker="o",
            edgecolors="#0000ff",
            facecolors="none",
            linewidths=0.5,
        )
        ax.scatter(
            cal_df["ts_frc"],
            cal_df["hh_frc"],
            marker="o",
            edgecolors="#0000ff",
            facecolors="none",
            linewidths=0.5,
        )
        ax.axvline(0.2, color="#ff0000", ls="--")
        ax.axvline(0.5, color="#ff0000", ls="--")
        ax.axvline(target, color="#00ff00", ls="--")
        ax.axvline(target + 0.2, color="#00ff00", ls="--")
        ax.axhline(0.2, color="k", ls="--")
        lims = [
            np.min([ax.get_xlim(), ax.get_ylim()]),  # min of both axes
            np.max([ax.get_xlim(), ax.get_ylim()]),  # max of both axes
        ]
        ax.plot(lims, lims, "k-", linewidth=0.75)
        ax.set_xlim(lims)
        ax.set_ylim(lims)
        # plt.grid()
        ax.set_xlabel("Tapstand FRC (mg/L)")
        ax.set_ylabel("Household FRC (mg/L)")
        backcheck_fig.savefig(os.path.join(self.savepath, "backcheck.png"))
        StringIOBytes_backcheck = io.BytesIO()
        backcheck_fig.savefig(StringIOBytes_backcheck, format="png")
        StringIOBytes_backcheck.seek(0)
        self.backcheck_base_64_pngData = base64.b64encode(
            StringIOBytes_backcheck.read()
        )
        plt.close(backcheck_fig)'''
        return

    def select_model(self):
        """We could update this to use r2 instead/mse"""
        mse_test_sort = sorted(self.test_MSE, reverse=True)
        if self.convergence_checker[mse_test_sort[0]] == True:
            self.model = mse_test_sort[0]
        elif self.convergence_checker[mse_test_sort[1]] == True:
            self.model = mse_test_sort[1]
        else:
            self.model = "First Order"
        self.k_n_fig(self.model)
        return

    def generate_html_report(self, confidence):
        #targets = self.target_base_64_pngData.decode("UTF-8")
        #target_decay = self.targetdecay_base_64_pngData.decode("UTF-8")
        #backcheck = self.backcheck_base_64_pngData.decode("UTF-8")
        #k_n = self.kn_base_64_pngData.decode("UTF-8")

        st_dur = np.mean(np.append(self.X_cal["se4_lag"].values, self.t_test))

        doc, tag, text, line = Doc().ttl()
        with tag("h1", klass="title"):
            text("SWOT ENGINEERING OPTIMIZATION TOOL REPORT")
        with tag("p", klass="swot_version"):
            text("SWOT EO Version: " + self.version)
        with tag("h2", klass="Header"):
            text("Recommended Tapstand FRC Target: " + str(self.target) + "mg/L")
        with tag("p", klass="storage_target"):
            text("Target Storage Duration: " + str(self.inputtime) + " hours")
        with tag("p",klass="scenario"):
            text("Scenario: "+self.scenario)
        with tag("h2",klass="Header"):
            text("Required FRC over Time")
        with tag("table",id="targets_table"):
            doc.asis(self.targets_table_html)


        with tag("p", klass="model_selected"):
            text("Decay model used: " + self.model)

        with tag("h2",klass="model_params"):
            text("Model parameters")
        with tag("table",id="params_table"):
            doc.asis(self.params_table_html)
        #elif len(self.labels_dict[self.model]) == 2:
        with tag("p", klass="storage_target"):
            text("Target Storage Duration: " + str(self.inputtime) + " hours")
        with tag("p", klass="storage_duration"):
            text(
                "Average Storage Duration: "
                + str(int(np.floor(st_dur)))
                + " hours and "
                + str(int((st_dur - np.floor(st_dur)) * 60))
                + " minutes"
            )


        with tag("h2", klass="Header"):
            text(
                "Anticipated household FRC after storage target for tapstand FRC of "
                + str(self.target)
                + " mg/L"
            )
        with tag("table", id="target decay table"):
            doc.asis(self.decay_table_html)

        with tag("h2", klass="Header"):
            text("Empirical Water Safety Backcheck")
        with tag("p", klass="back_check_text_Sphere"):
            text(self.sphere_text)
        with tag("p", klass="back_check_text_Target"):
            text(self.target_text)

        #with tag("h2", klass="Header"):
        #    text("Selected Model Parameters")
        #with tag("div", id="params_fig"):
        #    doc.stag("img", src=(os.path.join(self.savepath, "params.png")))

        with tag("h2", klass="Header"):
            text("Model Confidence Assessment")
        with tag("table", id="confidence_assess"):
            doc.asis(confidence)

        file = open(os.path.join(self.savepath, "report.html"), "w+")
        file.write(doc.getvalue())
        file.close

        return

    def run_EO(self):
        self.import_data()
        np.array(self.First_Order_Model())
        np.array(self.Power_Decay_Model())
        np.array(self.Parallel_First_Order_Model())
        params = [self.opt_params[key] for key in self.opt_params.keys()]
        best_model_params = pd.Series(
            data=np.hstack((params)),
            index=[
                "Power Decay k",
                "Power Decay n",
                "First Order k",
                "Parallel First Order w",
                "Parallel First Order k1",
                "Parallel First Order k2",
            ],
        )
        self.select_model()
        self.target = np.round(self.get_targets(), decimals=1)
        conf_assess = self.confidence_assess()
        self.generate_html_report(conf_assess)

        results = {
            'best_model_params': best_model_params,
            'frc': self.target
        }

        return results<|MERGE_RESOLUTION|>--- conflicted
+++ resolved
@@ -1265,16 +1265,10 @@
         return FRC_target
 
     def target_fig(self, target):
-<<<<<<< HEAD
-        np.savetxt(os.path.join(self.savepath, "targets_fig_series1_line.csv"),
-                   np.transpose([self.targets[self.model].index,self.targets[self.model][self.scenario]]),
-                   delimiter=',',header="Tapstand FRC, Household FRC",comments='')
-=======
         csv_header = "Tapstand FRC,Household FRC"
         np.savetxt(os.path.join(self.savepath, "targets_fig_series1_line.csv"),
                    np.transpose([self.targets[self.model].index,self.targets[self.model][self.scenario]]),
                    delimiter=',',header=csv_header,comments='')
->>>>>>> abe58212
         hist_bars=np.histogram(np.append(self.X_cal["se4_lag"].values, self.t_test).flatten())
         widths=hist_bars[1][1]-hist_bars[1][0]
         xs=hist_bars[1][:-1]-widths/2
@@ -1283,11 +1277,7 @@
                    delimiter=',',header="Tapstand FRC, Frequency Count",comments='')
         np.savetxt(os.path.join(self.savepath, "targets_fig_series3_vertline.csv"),
                    np.transpose([[self.inputtime,self.inputtime],[0,np.max(self.targets[self.model][self.scenario])]]),
-<<<<<<< HEAD
-                   delimiter=',',header="Tapstand FRC, Household FRC",comments='')
-=======
                    delimiter=',',header=csv_header,comments='')
->>>>>>> abe58212
 
         str_io = io.StringIO()
         self.targets[self.model].index.name = 'Storage Duration'
@@ -1334,17 +1324,10 @@
 
         np.savetxt(os.path.join(self.savepath, "decay_fig_series1_line.csv"),
                    np.transpose([times, pred]),
-<<<<<<< HEAD
-                   delimiter=',',header="Tapstand FRC, Household FRC",comments='')
-        np.savetxt(os.path.join(self.savepath, "decay_fig_series2_horizline.csv"),
-                   np.transpose([[np.max(times),np.min(times)],[0.2,0.2]]),
-                   delimiter=',',header="Tapstand FRC, Household FRC",comments='')
-=======
                    delimiter=',',header=csv_header,comments='')
         np.savetxt(os.path.join(self.savepath, "decay_fig_series2_horizline.csv"),
                    np.transpose([[np.max(times),np.min(times)],[0.2,0.2]]),
                    delimiter=',',header=csv_header,comments='')
->>>>>>> abe58212
 
         str_io2 = io.StringIO()
         df_decay=pd.DataFrame({"Predicted Household FRC":pred},index=times)
@@ -1468,25 +1451,6 @@
             max_frc=2
         np.savetxt(os.path.join(self.savepath, "backcheck_fig_series1_scatter.csv"),
                    np.transpose([test_df["ts_frc"].values,test_df["hh_frc"].values]),
-<<<<<<< HEAD
-                   delimiter=',',header="Tapstand FRC, Household FRC",comments='')
-        np.savetxt(os.path.join(self.savepath, "backcheck_fig_series2_scatter.csv"),
-                   np.transpose([cal_df["ts_frc"].values, cal_df["hh_frc"].values]),
-                   delimiter=',',header="Tapstand FRC, Household FRC",comments='')
-
-        np.savetxt(os.path.join(self.savepath, "backcheck_fig_series3_vertline.csv"),
-                   np.transpose([[0.2,0.2],[0,max_frc]]),
-                   delimiter=',',header="Tapstand FRC, Household FRC",comments='')
-        np.savetxt(os.path.join(self.savepath, "backcheck_fig_series4_vertline.csv"),
-                   np.transpose([[0.5, 0.5], [0, max_frc]]),
-                   delimiter=',',header="Tapstand FRC, Household FRC",comments='')
-        np.savetxt(os.path.join(self.savepath, "backcheck_fig_series5_vertline.csv"),
-                   np.transpose([[target, target], [0, max_frc]]),
-                   delimiter=',',header="Tapstand FRC, Household FRC",comments='')
-        np.savetxt(os.path.join(self.savepath, "backcheck_fig_series6_vertline.csv"),
-                   np.transpose([[target+0.2, target+0.2], [0, max_frc]]),
-                   delimiter=',',header="Tapstand FRC, Household FRC",comments='')
-=======
                    delimiter=',',header=csv_header,comments='')
         np.savetxt(os.path.join(self.savepath, "backcheck_fig_series2_scatter.csv"),
                    np.transpose([cal_df["ts_frc"].values, cal_df["hh_frc"].values]),
@@ -1504,7 +1468,6 @@
         np.savetxt(os.path.join(self.savepath, "backcheck_fig_series6_vertline.csv"),
                    np.transpose([[target+0.2, target+0.2], [0, max_frc]]),
                    delimiter=',',header=csv_header,comments='')
->>>>>>> abe58212
 
         '''backcheck_fig, ax = plt.subplots(figsize=(8, 5.5))
         ax.set_title(
